# -*- coding: utf-8 -*-
"""
Main structure of STL

Tentative proposal by EA 
"""

import numpy as np
from ST_Statistics import ST_Statistics
import torch as bk # from_numpy, zeros, dim, shape, nan
                    
###############################################################################
###############################################################################

class ST_Operator:
    '''
    Class whose instances correspond to scattering transforms operators.
    The operator is built through __init__ method.
    The operator is applied through apply method.
    This operator is DT-independent, and call sub-functions with common 
    I/O structure, which in turn rely on DT-dependent backend.
    
    When the ST operator is applied to some data, it creates an instance of the 
    ST statistics where all necessary parameters are passed such that the ST 
    operator that was used in the computation can be reconstructed from it if 
    necessary.
    
    To allow that, a default setting for all parameters used for the apply
    method can be stored in the ST operator. 
    
    A prescription is also given on the order of which the different 
    normalizations/compression can be done:
        norm -> iso -> angular_ft -> scale_ft -> flatten (mask_st)
    Not every transform can be used, but the ordering should be respected.
    For instance:
        vanilla -> norm -> angular_ft -> flatten (mask_st)
        vanilla -> iso -> scale_ft 
    This allow the operators to be defined in a unique way from these 
    parameters.    
        
    Mask can be stored in the operator. 
    
    Parameters
    ----------
    # Data and Wavelet Transform
    - data : instance of some STL_Data_Class
        Data (1d, 2d planar, HealPix, 3d) ##################################################
    - J : int
        number of scales
    - L : int
        number of orientations
    - WType : str
        type of wavelets
        
    # Scattering Transform
    - SC : str 
        type of ST coefficients ("ScatCov", "WPH")
    - jmin : int
        minimum scale for ST statistics computation
    - jmax : int
        maximum scale for ST statistics computation
    - dj : int
        maximum scale difference for ST statistics computation
    - pbc : bool
        periodic boundary conditions
    - mask_MR : StlData with MR=True or None
        Multi-resolution masks, requires list_dg = range(dg_max + 1)
        
    # Additional transform/compression
    - norm : str
        type of norm ("S2", "S2_ref")
    - S2_ref : array
        array of reference S2 coefficients
    - iso : bool
        keep only isotropic coefficients
    - angular_ft : bool
        perform angular fourier transform on the ST statistics
    - scale_ft : bool
        perform scale cosine transform on the ST statistics
    - flatten : bool
        only return a 1D-array and not a ST_Statistics instance
    - mask_st : list of position
        mask to be applied when flatten ST statistics
    
    Attributes 
    ----------
    - parent parameters (see above)
    - wavelet_op : Wavelet_Transform class
        Wavelet Transform operator
    
    '''

    ########################################
    def __init__(self, 
                 data, J=None, L=None, WType=None,
                 SC="ScatCov", jmin=None, jmax=None, dj=None,
                 pbc=True, mask=None, 
                 norm="S2", S2_ref=None, iso=False, 
                 angular_ft=False, scale_ft=False,
                 flatten=False,
                 wavelet_array = None,
                 wavelet_array_MR = None,
                 dg_max = None,
                 j_to_dg = None,
                 Single_Kernel = None,
                 mask_st=None,
                 mask_opt = False,
                 mask_MR = None
                 ):
        '''
        Constructor, see details above.
        
        The mask parameter either expect:
            - a MR=False mask at dg=0, then converted to the mask_MR format.
            - a MR=True mask_MR with list_dg = range(dg_max + 1)
        '''
        # Main parameters
        self.DT = data.DT
        self.N0 = data.N0
        
        # Wavelet transform and related parameters
        self.wavelet_op = data.get_wavelet_op(J=J, L=L) #Wavelet_Operator(DT, N0, J, L, WType)
        self.J = self.wavelet_op.J
        self.L = self.wavelet_op.L
        self.WType = self.wavelet_op.WType
        self.dg = data.dg
        
        # Scattering transform related parameters
        self.SC = SC
        self.jmin = jmin
        self.jmax = jmax
        self.dj = dj
        self.pbc = pbc
        
        # Additional transform/compression related parameters
        self.norm = norm
        self.S2_ref = S2_ref
        self.iso = iso
        self.angular_ft = angular_ft
        self.scale_ft = scale_ft
        self.flatten = flatten
        self.mask_st = mask_st
        self.mask_MR = mask_MR
        
        # Check mask coherence and construct MR mask if necessary
        self.mask_MR = None
        if mask is not None:
            if not self.wavelet_op.mask_opt:
              raise Exception(
                  "Wavelet transform with masks not supported for this DT") 
            if not isinstance(mask, StlData):
                raise Exception("Mask should be a StlData instance") 
            if self.DT != mask.DT:
                raise Exception(
                    "Mask and wavelet transform should have same DT")
            if self.N0 != mask.N0:
                raise Exception(
                    "Mask and wavelet transform should have same N0")        
            if mask.Fourier:
                raise Exception("Mask should be in real space") 
            if not mask.MR:
                self.mask_MR = mask.downsample_toMR_Mask(
                    self.wavelet_op.dg_max)
            else:
                if mask.list_dg != list(range(self.wavelet_op.dg_max+1)):
                    raise Exception(
                    "Mask should be between MR between dg=0 and dg_max") 
                self.mask_MR = mask
        
    ########################################
    @classmethod
    def from_ST_Statistics(self, st_stat, N0_new=None):
        '''
        Alternative constructor, which generates the ST operator used to 
        compute a given set of ST statistics.
        
        Parameters
        ----------
        - st_stat : ST_Statistics
            st_stat instance whose parameters have to be reproduced
        - N0_new : tuple
            new initial size of array (can be multiple dimensions)
            
        Remark and to do
        ----------
        - In fact, a ST_Statistics instance cannot transmit the flatten 
        parameter, since it would have return a 1D array. This is not clear
        for me how to deal with this point.
            
        '''
        
        N0 = st_stat.N0 if N0_new is None else N0_new
        
        return ST_Operator(st_stat.DT, 
                           N0, 
                           J =st_stat.J, 
                           L=st_stat.L, 
                           WType=st_stat.WType, 
                           SC=st_stat.SC, 
                           jmin=st_stat.jmin,
                           jmax=st_stat.jmax,
                           dj=st_stat.dj,
                           pbc=st_stat.pbc, 
                           mask_MR=st_stat.mask_MR, 
                           norm=st_stat.norm, 
                           S2_ref=st_stat.S2_ref,
                           iso=st_stat.iso, 
                           angular_ft=st_stat.angular_ft,
                           scale_ft=st_stat.scale_ft,
                           flatten = st_stat.flatten,
                           mask_st=st_stat.mask_st
                           )
        
    ########################################
    def apply(self, data, 
              SC=None, jmin=None, jmax=None, dj=None,
              pbc=None, mask_MR=None, pass_mask=False,
              norm=None, S2_ref=None, iso=None, 
              angular_ft=None, scale_ft=None,
              flatten=None, mask_st=None):
        '''
        Compute the Scattering Transform (ST) of data, which are either stored 
        in an instance of the ST statistics class, or returned as a flatten
        array.
        
        This DT-independent methods calls sub-functions which have a common 
        I/O structure, and in turn rely on DT-dependent backend.
        
        It outputs an instance of the Scattering Statistics class, whose 
        additional methods can be called directly to get the desired output.
        
        Uses ST operator parameters unless explicitly overridden in apply.
        
        !!! Attention: I give an example in torch here, but we should consider
        how to include different backend !!!
        
        !!! Attention: I give here the version with standard scat cov !!!

        Parameters
        ----------
        # Data
        - data : StlData with MR=False, dim (N) or (Nc, N) or (Nb, Nc, N)
            data, Nc number of channel, Nb batch size. Should have dg=0.
    
        # Scattering Transform
        - SC : str 
            type of ST coefficients ("ScatCov", "WPH")
        - jmin : int
            minimum scale for ST statistics computation
        - jmax : int
            maximum scale for ST statistics computation
        - dj : int
            maximum scale difference for ST statistics computation
        - pbc : bool
            periodic boundary conditions
        - mask_MR : StlData with MR=True or None
            Multi-resolution masks, requires list_dg = range(dg_max + 1)
        - pass_mask : bool
            Pass mask to ST statistics object if True
            
        # Additional transform/compression
        - norm : str
            type of norm ("S2", "S2_ref")
        - S2_ref : array
            array of reference S2 coefficients
        - iso : bool
            keep only isotropic coefficients
        - angular_ft : bool
            perform angular fourier transform on the ST statistics
        - scale_ft : bool
            perform scale cosine transform on the ST statistics
        - flatten : bool
            only return a 1D-array and not a ST_Statistics instance
        - mask_st : list of position
            mask to be applied when flatten ST statistics
            
        Output 
        ----------
        - data_st : ST_Statistics instance, or 1D array
            ST statistics of I, as a flatten array if flatten=True        
        '''
        
        ########################################
        # General Initialization 
        ########################################
        
        # Consistency checks 
        if self.N0 != data.N0:
            raise Exception(
                "Scattering operator and data should have same N0") 
        if self.dg != data.dg:
            raise Exception("Data expected with dg=0") 
        
        # Local value for the wavelet transform parameters
        N0 = self.N0
        J = self.J
        L = self.L
        WType = self.wavelet_op.WType
        
        # Local value for the scattering transform parameters
        SC = self.SC if SC is None else SC
        jmin = self.jmin if jmin is None else jmin
        jmax = self.jmax if jmax is None else jmax
        dj = self.dj if dj is None else dj
        pbc = self.pbc if pbc is None else pbc
        mask_MR = self.mask_MR if mask_MR is None else mask_MR
        
        # Local value for the additional transforms parameters
        norm = self.norm if norm is None else norm
        S2_ref = self.S2_ref if S2_ref is None else S2_ref
        iso = self.iso if iso is None else iso
        angular_ft = self.angular_ft if angular_ft is None else angular_ft
        scale_ft = self.scale_ft if scale_ft is None else scale_ft
        flatten = self.flatten if flatten is None else flatten
        mask_st = self.mask_st if mask_st is None else mask_st
        
        # Put in torch or relevant bk
        if type(data.array) == np.ndarray:
            data.array = bk.from_numpy(data.array)
        
        # Put in the expected size: (Nb, Nc, N) 
        N_DT = len(N0)
        if data.array.dim() == N_DT:
            data.array = data.array[None, None, ...]                   #(1,1,N)
        elif data.array.dim() == N_DT + 1:
            data.array = data.array[None, ...]                        #(1,Nc,N)            
        Nb, Nc = data.array.shape[0],data.array.shape[1]
        
        # Create a ST_statistics instance
        data_st = ST_Statistics(self.DT, N0, J, L, WType,
                                SC, jmin, jmax, dj,
                                pbc, mask_MR if pass_mask else None,
                                Nb, Nc, self.wavelet_op)
            
        # Define the mask for conv computation if necessary
        if not pbc:
            mask_bc = self.construct_mask_bc(mask_MR)                   
        else: 
            mask_bc = mask_MR
            
        # Initialize ST statistics values
        # Add readability w.r.t. having it in the ST statistics initilization
        if self.SC == "ScatCov":
            data_st.S1 = bk.zeros((Nb,Nc,J,L))
            data_st.S2 = bk.zeros((Nb,Nc,J,L))
            data_st.S3 = bk.zeros((Nb,Nc,J,J,L,L),dtype=bk.complex128) + bk.nan
            data_st.S4 = bk.zeros((Nb,Nc,J,J,J,L,L,L),dtype=bk.complex128) + bk.nan
        
        ########################################
        # ST coefficients computation
        ########################################

        # I give here 4 different ST computations, for illustration purpose.
        # They are without npbc, masks, jmin, jmax, dj...
        # We assume that scales increase with j.
        # We only do a first convolution at all scales, without a MR framework.
        
        ### !! WARNING: simple code break here !! ###
        # Should probably be segmented in subfunction.
        
        ########################################
        ### Version vanilla ###
        
        # Vanilla version uses the following form for S3 and S4
        # S3 = Cov(|I*psi1|*psi2, I*psi2)
        # S4 = Cov(|I*psi1|*psi3, |I*psi2|*psi3)
        
        data_l1m={}
        l_data=data.copy()
        ### Higher order computation ###
        for j3 in range(J):
            # Compute first convolution and modulus
<<<<<<< HEAD
            data_l1 = self.wavelet_op.apply(l_data,j3)                  #(Nb,Nc,L,N3)
            data_l1m[j3] = data_l1.modulus(inplace=False)                #(Nb,Nc,L,N3) 
=======
>>>>>>> 5a401d8f
            
            data_l1 = self.wavelet_op.apply(l_data,j3)                  #(Nb,Nc,L,N3)
            data_l1m[j3] = data_l1.modulus(inplace=False)                #(Nb,Nc,L,N3) 
            
            # Compute S1 and S2
            
            data_st.S1[:,:,j3,:] = data_l1m[j3].mean()                          #(Nb,Nc,J,L)
            data_st.S2[:,:,j3,:] = data_l1m[j3].mean(square=True)               #(Nb,Nc,J,L)
             
            data_l1m_l2m={}
            for j2 in range(j3+1): 
                data_l1m_l2 = self.wavelet_op.apply(data_l1m[j2],j3) # (Nb,Nc,L2,L3,N3)
                # S3(j2,j3) = Cov(|I*psi2|*psi3, I*psi3) 
                data_st.S3[:,:,j2,j3,:,:] = data_l1m_l2[:,:,None].cov(          #(Nb,Nc, 1,L3,N3)
                                 data_l1                                        #(Nb,Nc, 1,L3,N3)
                                 )        
                                 
                data_l1m_l2m[j2] = data_l1m_l2.modulus(inplace=False)                #(Nb,Nc,L,N3)
                
                for j1 in range(j2+1):
                    # S4(j1,j2,j3) = Cov(|I*psi1|*psi3, |I*psi2|*psi3)
                    data_st.S4[:,:,j1,j2,j3,:,:,:] = data_l1m_l2m[j1][:,:,None,:].cov(
                            data_l1m_l2m[j2][:,:,:,None]
                            )         
                            
            # Downsample at Nj3
            l_data.downsample(j3+1)                  #(Nb,Nc,j3+1,L,N3)
            for j2 in range(j3+1): 
                data_l1m[j2].downsample(j3+1)                 #(Nb,Nc,j3+1,L,N3)
            
        ########################################
        # Additional transform/compression
        ########################################
        # Normalisation
        if norm is None:
            pass
        elif norm == "store_ref":
            if self.S2_ref is not None:
                print("S2_ref of the ST_Op is overwrote")
            data_st.to_norm(norm)
            self.S2_ref = data_st.S2_ref
        elif norm == "load_ref":
            if S2_ref is None:
                raise Exception("S2_ref should be stored in the ST_Operator")
            data_st.to_norm(norm, S2_ref = self.S2_ref)
            
        if iso:
            data_st.to_iso()
            
        if angular_ft:
            data_st.to_angular_ft()
            
        if scale_ft:
            data_st.to_scale_ft()            
            
        if flatten:
            data_st.flatten(mask_st)
        
        return data_st
    
    ########################################
    def construct_mask_bc(self, mask_MR):
        '''
        Construct the MR mask used when computing mean and covariances.
        It takes into acount the initial mask_MR if not None.
        Else, it just return a mask to deal with the non-periodic boundary 
        conditions.

        To be written.
        
        Returns
        -------
        mask_bc_MR : TYPE
            DESCRIPTION.

        '''

        
        return 1
        
    <|MERGE_RESOLUTION|>--- conflicted
+++ resolved
@@ -370,11 +370,6 @@
         ### Higher order computation ###
         for j3 in range(J):
             # Compute first convolution and modulus
-<<<<<<< HEAD
-            data_l1 = self.wavelet_op.apply(l_data,j3)                  #(Nb,Nc,L,N3)
-            data_l1m[j3] = data_l1.modulus(inplace=False)                #(Nb,Nc,L,N3) 
-=======
->>>>>>> 5a401d8f
             
             data_l1 = self.wavelet_op.apply(l_data,j3)                  #(Nb,Nc,L,N3)
             data_l1m[j3] = data_l1.modulus(inplace=False)                #(Nb,Nc,L,N3) 
