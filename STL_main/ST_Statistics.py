# -*- coding: utf-8 -*-
"""
Main structure of STL

Tentative proposal by EA 
"""

import torch as bk # mean, zeros
import matplotlib.pyplot as plt
import numpy as np

                    
###############################################################################
###############################################################################

class ST_Statistics:
    '''
    Class whose instances correspond to an set of scattering statistics
    The set of statistics is built by the ST_operator method, which use the 
    __init__ method. This class is DT-independent.
    
    This class contains methods that allow to deal with ST statistics in an 
    unified manner. Most of these methods can be applied directly through the 
    ST_operator implementation.
    
    When used in loss, a 1D array can be return using the for_loss method.
    It works for any type of ST_statistics. It can use a mask on the ST 
    coefficients, which is option-dependent
    
    Parameters
    ----------
    # Data type and Wavelet Transform
    - DT : str
        Type of data (1d, 2d planar, HealPix, 3d)
    - N0 : tuple
        initial size of array (can be multiple dimensions)
    - J : int
        number of scales
    - L : int
        number of orientations
    - WType : str
        type of wavelets
        
    # Scattering Transform
    - SC : str 
        type of ST coefficients ("ScatCov", "WPH")
    - jmin : int
        minimum scale for ST statistics computation
    - jmax : int
        maximum scale for ST statistics computation
    - dj : int
        maximum scale difference for ST statistics computation
    - pbc : bool
        periodic boundary conditions
    - mask_MR : StlData with MR=True or None
        Multi-resolution masks, requires list_dg = range(dg_max + 1)
        
    # Data array parameters
    - Nb : int
        size of batch
    - Nc : int
        number of channel
        
    Attributes 
    ----------
    - parent parameters (DT,N0,J,L,WType,SC,jmin,jmax,dj,pbc,mask_MR,Nb,Nc)
    
    # Additional transform/compression
    - norm : str
        type of norm ("S2", "S2_ref")
    - S2_ref : array
        array of reference S2 coefficients
    - iso : bool
        keep only isotropic coefficients
    - angular_ft : bool
        perform angular fourier transform on the ST statistics
    - scale_ft : bool
        perform scale cosine transform on the ST statistics
    - flatten : bool
        only return a 1D-array and not a ST_Statistics instance
    - mask_st : list of position
        mask to be applied when flatten ST statistics
    
    # ST statistics
    - S1, S2, S2p, S3, S4 : array of relevant size to store the ST statistics 
    
    '''

    ########################################
    def __init__(self,
                 DT, N0, J, L, WType,
                 SC, jmin, jmax, dj,
                 pbc, mask_MR,
<<<<<<< HEAD
                 Nb, Nc,wavelet_op):
=======
                 Nb, Nc, wavelet_op):
>>>>>>> 9d393d06
        '''
        Constructor, see details above.
        '''
        
        # Main parameters
        self.DT = DT
        self.N0 = N0

        # Wavelet operator
        self.wavelet_op = wavelet_op
        
        # Wavelet transform related parameters
        self.wavelet_op=wavelet_op
        self.J = self.wavelet_op.J
        self.L = self.wavelet_op.L
        self.WType = self.wavelet_op.WType
        
        # Scattering transform related parameters
        self.SC = SC
        self.jmin = jmin
        self.jmax = jmax
        self.dj = dj
        self.pbc = pbc
        
        # Data related parameters
        self.Nb = Nb
        self.Nc = Nc
        
        # Additional transform/compression related parameters. While put to 
        # False/None for the initialization, their value are modified if these
        # methods are called by the scattering operator, or independently.
        self.norm = False
        self.S2_ref = None
        self.iso = False
        self.angular_ft = False
        self.scale_ft = False
        self.flatten = False
        self.mask_st = None

    ########################################
    def to_norm(self, norm=None, S2_ref=None):
        '''
        Normalize the ST statistics.
        Parameters
        ----------
        - norm : str
            type of norm (“S2”, “S2_ref”)
        - S2_ref : array
            array of reference S2 coefficients
        '''
        
        # Check the proper ordering
        if self.iso:
            raise Exception("Normalization can only be done before isotropization")
        if self.angular_ft:
            raise Exception("Normalization can only be done before angular ft")
        if self.scale_ft:
            raise Exception("Normalization can only be done before scate_ft")
            
        # Leave the function if no normalization is required
        if norm is None:
            pass
            
        # Store_ref normalization
        elif norm == "store_ref":
            # Verifications
            if self.norm:
                raise Exception("ST statistics are already normalized")
            # Perform normalization and store reference
            if self.SC == "ScatCov":
                S2_ref = self.S2*1.0
                self.S1 = self.S1 / bk.sqrt(S2_ref)
                self.S2 = self.S2 / S2_ref
                self.S3 = self.S3 / bk.sqrt(S2_ref[:,:,:,None,:,None] * S2_ref[:,:,None,:,None,:])
                self.S4 = self.S4 / bk.sqrt(S2_ref[:,:,:,None,None,:,None,None] * S2_ref[:,:,None,:,None,None,:,None])
            self.norm = True
            self.S2_ref = S2_ref

        # Load_ref normalization
        elif norm == "load_ref":
            # Verifications
            if self.norm:
                raise Exception("ST statistics are already normalized")
            if S2_ref is None:
                raise Exception("S2_ref should be given")
            # Perform normalization and store reference
            if self.SC == "ScatCov":
                self.S1 = self.S1 / bk.sqrt(S2_ref)
                self.S2 = self.S2 / S2_ref
                self.S3 = self.S3 / bk.sqrt(S2_ref[:,:,:,None,:,None] * S2_ref[:,:,None,:,None,:])
                self.S4 = self.S4 / bk.sqrt(S2_ref[:,:,:,None,None,:,None,None] * S2_ref[:,:,None,:,None,None,:,None])
            # Store normalization parameters
            self.norm = True
            self.S2_ref = S2_ref
            
        return self
        
    ########################################
    def to_iso(self):
        '''
        Isotropize the set of ST statistics
        
        Note: S2_ref is not isotropized since it is used before this step.
        
        EA: could probably be better vectorized, to be done.
        EA: to be done properly with the backend.
        EA: Sihao used .real for S3 and S4, to consider.
            
        '''
        
        if self.angular_ft:
            raise Exception(
                "Isotropization can only be done before angular ft")  
        if self.scale_ft:
            raise Exception(
                "Isotropization can only be done before scate_ft")  
            
        Nb, Nc = self.Nb, self.Nc
        J, L = self.J, self.L
            
        if self.SC == "ScatCov":
            
            # S1 and S2
            self.S1 = bk.mean(self.S1.mean, -1)       #(Nb,Nc,J,L) -> (Nb,Nc,J)
            self.S1 = bk.mean(self.S2.mean, -1)       #(Nb,Nc,J,L) -> (Nb,Nc,J)
            
            # S3 and S4
            S3iso = bk.zeros((Nb,Nc,J,J,L)) 
            S4iso = bk.zeros((Nb,Nc,J,J,J,L,L)) 
            for l1 in range(L):
                for l2 in range(L):
                    #(Nb,Nc,J,J,L,L) -> (Nb,Nc,J,J,L)
                    S3iso[...,(l2-l1)%L] += self.S3[...,l1,l2]
                    for l3 in range(L):
                        #(Nb,Nc,J,J,J,L,L,L) -> (Nb,Nc,J,J,J,L,L)
                        S4iso[...,(l2-l1)%L,(l3-l1)%L] += self.S4[...,l1,l2,l3]
                        
            self.S3 = S3iso / L
            self.S4 = S4iso / L

        # store isotropy parameter
        self.iso = True            
        
        return self
    
    ########################################
    def to_angular_ft(self):
        '''
        Angular harmonic transform on the ST statistcs 
        '''
        
        if self.scale_ft:
            raise Exception(
                "Angular_tf can only be done before scate_ft")  
            
         # perform angular transform, to be done
        if self.SC == "ScatCov":
            if self.iso:
                pass
            else:
                pass
            
        # store angular_ft parameter
        self.angular_ft = True
            
        return self
        
    ########################################
    def to_scale_ft(self):
        '''
        Angular scale transform on the ST statistcs 
        '''
            
         # perform scale transform, to be done
        if self.SC == "ScatCov":
            pass
            
        # store scale_ft parameter
        self.angular_ft = True
        
        return self
        
    ########################################
    def to_flatten(self, mask_st=None):
        '''
        Produce a 1d array that can be used for loss constructions.
        
        A mask can be used to select the coefficients from the initial 1d array.
        
        Parameters
        ----------
        - mask_st : binary 1d array
            mask for st coefficients after initial flattening
            
        Output 
        ----------
        - st_flatten : 1d array
            
        '''
        
        # Collect all S1,S2,S3,S4 into a list
        stats = [self.S1, self.S2, self.S3, self.S4]

        # Flatten each, remove NaNs, concat
        flattened_list = []
        for S in stats:
            # S may contain NaNs → keep only non-NaNs
            S_flat = S.reshape(-1)
            valid = ~bk.isnan(S_flat)
            flattened_list.append(S_flat[valid])

        # Concatenate all statistics into a single 1D vector
        st_flatten = bk.cat(flattened_list, dim=0)

        # Optional mask after nan-removal
        if mask_st is not None:
            mask_st = bk.as_tensor(mask_st, dtype=bk.bool, device=st_flatten.device)
            if mask_st.numel() != st_flatten.numel():
                raise ValueError(
                    f"mask_st length {mask_st.numel()} does not match "
                    f"flattened statistic length {st_flatten.numel()}."
                )
            st_flatten = st_flatten[mask_st]

        return st_flatten
        
    ########################################
    def select(self, param):
        '''
        Select and give tensor in output 
        
        Parameters
        ----------
        - 
            
        Output 
        ----------
        - 
            
        '''
        
        output = 1

        return output 
        
    ########################################
    def _to_np(self,x):
        if isinstance(x, bk.Tensor):
            return x.detach().cpu().numpy()
        return np.asarray(x)


    ########################################
    def plot_coeff(self, b=0, c=0, hold=False, color=None, figsize=(16, 12)):
        """
        Plot scattering covariance coefficients as curves.

        Parameters
        ----------
        b : int
            Batch index.
        c : int
            Channel index.
        hold : bool
            If False, clear the figure before plotting new curves.
        color : str or None
            Color for curves (matplotlib format).
        figsize : tuple
            Size of figure when hold=False.

        Behavior
        --------
        - S1(j,l) : one curve per orientation l.
        - S2(j,l) : one curve per orientation l.
        - S3(j1,j2,l1,l2) :
             * Panel per (l1,l2)
             * For each panel: x=j1, curves for each j2.
        - S4(j1,j2,j3,l1,l2,l3) :
             * Panel per (l1,l2,l3)
             * For each panel: x=j1, curves for each j2 and j3 fixed.
        """

        if not hold:
            plt.figure(figsize=figsize)
            plt.clf()

        Nb, Nc, J, L = self.Nb, self.Nc, self.J, self.L
        if b >= Nb or c >= Nc:
            raise IndexError("b or c index out of range.")

        ###########################################################################
        # -----------  S1 : (J, L)  ----------- #
        ###########################################################################
        if hasattr(self, "S1") and self.S1 is not None:
            S1 = self._to_np(self.S1[b, c])  # (J, L)

            plt.subplot(2, 2, 1)
            for l in range(L):
                y = S1[:, l]
                mask = ~np.isnan(y)
                if np.any(mask):
                    plt.plot(np.arange(J)[mask], y[mask], color=color, label=f"L={l}")
            plt.title("S1(j1,l)")
            plt.xlabel("j1")
            plt.ylabel("S1")
            plt.grid(True)
            plt.legend()

        ###########################################################################
        # -----------  S2 : (J, L)  ----------- #
        ###########################################################################
        if hasattr(self, "S2") and self.S2 is not None:
            S2 = self._to_np(self.S2[b, c])  # (J, L)

            plt.subplot(2, 2, 2)
            for l in range(L):
                y = S2[:, l]
                mask = ~np.isnan(y)
                if np.any(mask):
                    plt.plot(np.arange(J)[mask], y[mask], color=color, label=f"L={l}")
            plt.title("S2(j1,l)")
            plt.xlabel("j1")
            plt.ylabel("S2")
            plt.grid(True)
            plt.legend()

        ###########################################################################
        # -----------  S3 : (J,J,L,L)  ----------- #
        ###########################################################################
        if hasattr(self, "S3") and self.S3 is not None:
            S3 = self._to_np(self.S3[b, c])  # (J, J, L, L)

            # On ouvre une figure dédiée pour S3 si hold=False (car beaucoup de panels)
            if not hold:
                fig3 = plt.figure(figsize=(14, 10))
                fig3.suptitle("S3(j1,j2,l1,l2)")

            panel = 1
            for l1 in range(L):
                for l2 in range(L):
                    if not hold:
                        plt.subplot(L, L, panel)
                    panel += 1

                    # S3[j1, j2] (fix l1,l2)
                    S = S3[:, :, l1, l2]  # shape (J,J)

                    for j2 in range(J):
                        y = S[:, j2]
                        mask = ~np.isnan(y)
                        if np.any(mask):
                            plt.plot(np.arange(J)[mask], y[mask],
                                     color=color, label=f"j2={j2}")

                    if not hold:
                        plt.title(f"S3 l1={l1}, l2={l2}")
                        plt.xlabel("j1")
                        plt.ylabel("coef")
                        plt.grid(True)
                        # (pas de légende pour éviter surcharge visuelle)

        ###########################################################################
        # -----------  S4 : (J,J,J,L,L,L)  ----------- #
        ###########################################################################
        if hasattr(self, "S4") and self.S4 is not None:
            S4 = self._to_np(self.S4[b, c])  # (J, J, J, L, L, L)

            # Figure dédiée
            if not hold:
                fig4 = plt.figure(figsize=(16, 12))
                fig4.suptitle("S4(j1,j2,j3,l1,l2,l3)")

            panel = 1
            for l1 in range(L):
                for l2 in range(L):
                    for l3 in range(L):
                        # trop de sous-graphiques si L grand : à ton goût !
                        if not hold:
                            plt.subplot(L**2, L, panel)
                        panel += 1

                        # S4[j1,j2,j3,l1,l2,l3]
                        S = S4[:, :, :, l1, l2, l3]  # (J,J,J)

                        for j2 in range(J):
                            for j3 in range(J):
                                y = S[:, j2, j3]
                                mask = ~np.isnan(y)
                                if np.any(mask):
                                    plt.plot(np.arange(J)[mask], y[mask],
                                             color=color)

                        if not hold:
                            plt.title(f"S4 l1={l1},l2={l2},l3={l3}")
                            plt.xlabel("j1")
                            plt.ylabel("coef")
                            plt.grid(True)

        if not hold:
            plt.tight_layout()
            plt.show()<|MERGE_RESOLUTION|>--- conflicted
+++ resolved
@@ -91,11 +91,7 @@
                  DT, N0, J, L, WType,
                  SC, jmin, jmax, dj,
                  pbc, mask_MR,
-<<<<<<< HEAD
-                 Nb, Nc,wavelet_op):
-=======
                  Nb, Nc, wavelet_op):
->>>>>>> 9d393d06
         '''
         Constructor, see details above.
         '''
